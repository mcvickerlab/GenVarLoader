from __future__ import annotations

from typing import (
    TYPE_CHECKING,
    Any,
    Callable,
    Dict,
    Iterable,
    Optional,
    Tuple,
    Union,
    overload,
)

import awkward as ak
import numpy as np
from loguru import logger
from numpy.typing import NDArray
from seqpro._ragged import Ragged

from ._ragged import is_rag_dtype
from ._types import AnnotatedHaps

try:
    import torch
    import torch.utils.data as td

    TORCH_AVAILABLE = True
except ImportError:
    TORCH_AVAILABLE = False


if TYPE_CHECKING:
    import torch
    import torch.utils.data as td

    from ._dataset._impl import Dataset


def no_torch_error(*args, **kwargs):
    raise ImportError(
        "PyTorch is not available. Please install PyTorch to use this function/class."
    )


def requires_torch(func_or_class):
    if TORCH_AVAILABLE:
        return func_or_class
    else:
        return no_torch_error


@requires_torch
def get_dataloader(
    dataset: td.Dataset,
    batch_size: int = 1,
    shuffle: bool = False,
    sampler: Optional[Union[td.Sampler, Iterable]] = None,
    num_workers: int = 0,
    collate_fn: Optional[Callable] = None,
    pin_memory: bool = False,
    drop_last: bool = False,
    timeout: float = 0,
    worker_init_fn: Optional[Callable] = None,
    multiprocessing_context: Optional[Callable] = None,
    generator: Optional[torch.Generator] = None,
    *,
    prefetch_factor: Optional[int] = None,
    persistent_workers: bool = False,
    pin_memory_device: str = "",
):
    if num_workers > 1:
        logger.warning(
            "It is recommended to use num_workers <= 1 with GenVarLoader since it leverages"
            " multithreading which has lower overhead than multiprocessing."
        )

    if sampler is None:
        sampler = get_sampler(
            len(dataset),  # type: ignore
            batch_size,
            shuffle,
            drop_last,
        )

    return td.DataLoader(
        dataset,
        batch_size=None,
        sampler=sampler,
        num_workers=num_workers,
        collate_fn=collate_fn,
        pin_memory=pin_memory,
        drop_last=drop_last,
        timeout=timeout,
        worker_init_fn=worker_init_fn,
        multiprocessing_context=multiprocessing_context,
        generator=generator,
        prefetch_factor=prefetch_factor,
        persistent_workers=persistent_workers,
        pin_memory_device=pin_memory_device,
    )


@requires_torch
def get_sampler(
    ds_len: int, batch_size: int, shuffle: bool = False, drop_last: bool = False
):
    if shuffle:
        inner_sampler = td.RandomSampler(range(ds_len))
    else:
        inner_sampler = td.SequentialSampler(range(ds_len))

    return td.BatchSampler(inner_sampler, batch_size, drop_last)


@overload
def tensor_from_maybe_bytes(array: NDArray) -> torch.Tensor: ...
@overload
def tensor_from_maybe_bytes(array: AnnotatedHaps) -> dict[str, torch.Tensor]: ...
@requires_torch
def tensor_from_maybe_bytes(
    array: NDArray | AnnotatedHaps,
) -> torch.Tensor | Dict[str, torch.Tensor]:
    if isinstance(array, AnnotatedHaps):
        return {
            "haps": tensor_from_maybe_bytes(array.haps),
            "var_idxs": tensor_from_maybe_bytes(array.var_idxs),
            "ref_coords": tensor_from_maybe_bytes(array.ref_coords),
        }
    else:
        if array.dtype.type == np.bytes_:
            array = array.view(np.uint8)
        return torch.from_numpy(array)


@requires_torch
def to_nested_tensor(rag: Ragged | ak.Array) -> torch.Tensor:
    """Convert a Ragged array to a PyTorch `nested tensor <https://pytorch.org/docs/stable/nested.html>`_. Will cast byte arrays
    (dtype "S1") to uint8.

    Parameters
    ----------
    rag
        Ragged array to convert.
    """
    if isinstance(rag, ak.Array):
        rag = Ragged.from_awkward(rag)

    if is_rag_dtype(rag, np.bytes_):
        rag = rag.view(np.uint8)

    values = torch.from_numpy(rag.data)
    lengths = torch.from_numpy(rag.lengths)
    nt = torch.nested.nested_tensor_from_jagged(
        values, lengths=lengths, max_seqlen=rag.lengths.max()
    )
    return nt


if TORCH_AVAILABLE:

    class TorchDataset(td.Dataset):
<<<<<<< HEAD
        dataset: "Dataset"
        include_indices: bool
        transform: Callable | None

        def __init__(
            self, dataset: "Dataset", include_indices: bool, transform: Callable | None
        ):
            if not _TORCH_AVAILABLE:
                raise ImportError(
                    "Could not import PyTorch. Please install PyTorch to use torch features."
                )
=======
        def __init__(
            self,
            dataset: Dataset,
            include_indices: bool,
            transform: Callable | None,
        ):
>>>>>>> 6f4954c7
            self.dataset = dataset
            self.include_indices = include_indices
            self.transform = transform

        def __len__(self) -> int:
            return len(self.dataset)

        def __getitem__(
            self, idx: int | list[int]
        ) -> torch.Tensor | Tuple[torch.Tensor, ...] | Any:
            r_idx, s_idx = np.unravel_index(idx, self.dataset.shape)
            batch = self.dataset[r_idx, s_idx]

            if not isinstance(batch, tuple):
                batch = (batch,)
                single_item = True
            else:
                single_item = False

            if self.include_indices:
                batch = (*batch, r_idx, s_idx)

            if self.transform is not None:
                batch = self.transform(*batch)

<<<<<<< HEAD
            batch = tuple(_tensor_from_maybe_bytes(b) for b in batch)
=======
            batch = tuple(tensor_from_maybe_bytes(b) for b in batch)
>>>>>>> 6f4954c7
            if single_item:
                batch = batch[0]

            return batch

    class StratifiedSampler(td.Sampler):
        """Stratified sampler for GVL datasets. This ensures that each batch has the most diversity of samples possible.

        Parameters
        ----------
        n_regions : int
            Number of regions.
        n_samples : int
            Number of samples.
        shuffle : bool, optional
            Whether to shuffle the dataset, by default False.
        seed : int, optional
            Random seed, by default None.

        Examples
        --------
        >>> n_regions = 10
        >>> n_samples = 100
        >>> batch_size = 7
        >>> sampler = torch.utils.data.BatchSampler(
                gvl.StratifiedSampler(n_regions, n_samples),
                batch_size,
                drop_last=True,
            )
        >>> dl = ds.to_dataloader(sampler=sampler)
        """

        def __init__(
            self,
            n_regions: int,
            n_samples: int,
            shuffle: bool = False,
            seed: Optional[int] = None,
        ):
            rng = np.random.default_rng(seed)
            if shuffle:
                r_idx = rng.permutation(n_regions)
                s_idx = rng.permutation(n_samples)
            else:
                r_idx = np.arange(n_regions)
                s_idx = np.arange(n_samples)
            self.ds_idx = np.ravel_multi_index(
                (r_idx[:, None], s_idx), (n_regions, n_samples)
            ).ravel()

        def __len__(self):
            return len(self.ds_idx)

        def __iter__(self):
            return iter(self.ds_idx)
else:
    TorchDataset = no_torch_error  # type: ignore
    StratifiedSampler = no_torch_error  # type: ignore<|MERGE_RESOLUTION|>--- conflicted
+++ resolved
@@ -160,26 +160,12 @@
 if TORCH_AVAILABLE:
 
     class TorchDataset(td.Dataset):
-<<<<<<< HEAD
-        dataset: "Dataset"
-        include_indices: bool
-        transform: Callable | None
-
-        def __init__(
-            self, dataset: "Dataset", include_indices: bool, transform: Callable | None
-        ):
-            if not _TORCH_AVAILABLE:
-                raise ImportError(
-                    "Could not import PyTorch. Please install PyTorch to use torch features."
-                )
-=======
         def __init__(
             self,
             dataset: Dataset,
             include_indices: bool,
             transform: Callable | None,
         ):
->>>>>>> 6f4954c7
             self.dataset = dataset
             self.include_indices = include_indices
             self.transform = transform
@@ -205,11 +191,7 @@
             if self.transform is not None:
                 batch = self.transform(*batch)
 
-<<<<<<< HEAD
-            batch = tuple(_tensor_from_maybe_bytes(b) for b in batch)
-=======
             batch = tuple(tensor_from_maybe_bytes(b) for b in batch)
->>>>>>> 6f4954c7
             if single_item:
                 batch = batch[0]
 

from __future__ import annotations

from typing import List, Literal, Optional, Sequence, cast

import awkward as ak
import numba as nb
import numpy as np
from attrs import define, evolve
from einops import repeat
from hirola import HashTable
from more_itertools import collapse
from numpy.typing import NDArray
<<<<<<< HEAD
from typing_extensions import Self

from .._ragged import Ragged
from .._types import Idx, StrIdx
from .._utils import _lengths_to_offsets, idx_like_to_array, is_dtype
from ._utils import oidx_to_raveled_idx
=======
from typing_extensions import assert_never

from .._types import Idx, StrIdx
from .._utils import idx_like_to_array, is_dtype
>>>>>>> 6f4954c7


@define
class DatasetIndexer:
    full_region_idxs: NDArray[np.integer]
    """Full map from input region indices to on-disk region indices."""
    full_sample_idxs: NDArray[np.integer]
    """Full map from input sample indices to on-disk sample indices."""
    s2i_map: HashTable
    """Map from input sample names to on-disk sample indices."""
    region_subset_idxs: Optional[NDArray[np.integer]] = None
    """Which input regions are included in the subset."""
    sample_subset_idxs: Optional[NDArray[np.integer]] = None
    """Which input samples are included in the subset."""

    @classmethod
    def from_region_and_sample_idxs(
        cls,
        r_idxs: NDArray[np.integer],
        s_idxs: NDArray[np.integer],
        samples: List[str],
    ):
        _samples = np.array(samples)
        s2i_map = HashTable(
            max=len(_samples) * 2,  # type: ignore | 2x size for perf > mem
            dtype=_samples.dtype,
        )
        s2i_map.add(_samples)
        return cls(
            full_region_idxs=r_idxs,
            full_sample_idxs=s_idxs,
            s2i_map=s2i_map,
        )

    @property
    def full_samples(self) -> NDArray[np.str_]:
        return self.s2i_map.keys

    @property
    def is_subset(self) -> bool:
        return (
            self.region_subset_idxs is not None or self.sample_subset_idxs is not None
        )

    @property
    def n_regions(self) -> int:
        if self.region_subset_idxs is None:
            return len(self.full_region_idxs)
        return len(self.region_subset_idxs)

    @property
    def n_samples(self) -> int:
        if self.sample_subset_idxs is None:
            return len(self.full_sample_idxs)
        return len(self.sample_subset_idxs)

    @property
    def samples(self) -> List[str]:
        if self.sample_subset_idxs is None:
            return self.full_samples.tolist()  # type: ignore
        return self.full_samples[self.sample_subset_idxs].tolist()  # type: ignore

    @property
    def shape(self) -> tuple[int, int]:
        return self.n_regions, self.n_samples

    @property
    def full_shape(self) -> tuple[int, int]:
        return len(self.full_region_idxs), len(self.full_sample_idxs)

    def __len__(self):
        return np.prod(self.shape)

    def subset_to(
        self,
        regions: Optional[Idx] = None,
        samples: Optional[Idx] = None,
    ) -> Self:
        """Subset the dataset to specific regions and/or samples."""
        if regions is None and samples is None:
            return self

        if samples is not None:
            sample_idxs = idx_like_to_array(samples, self.n_samples)
        else:
            sample_idxs = np.arange(self.n_samples, dtype=np.intp)

        if regions is not None:
            region_idxs = idx_like_to_array(regions, self.n_regions)
        else:
            region_idxs = np.arange(self.n_regions, dtype=np.intp)

        return evolve(
            self, region_subset_idxs=region_idxs, sample_subset_idxs=sample_idxs
        )

    def to_full_dataset(self) -> Self:
        """Return a full sized dataset, undoing any subsettting."""
        return evolve(self, region_subset_idxs=None, sample_subset_idxs=None)

    def parse_idx(
        self, idx: Idx | tuple[Idx] | tuple[Idx, StrIdx]
    ) -> tuple[NDArray[np.integer], bool, tuple[int, ...] | None]:
        out_reshape = None
        squeeze = False

        if not isinstance(idx, tuple):
            regions = idx
            samples = slice(None)
        elif len(idx) == 1:
            regions = idx[0]
            samples = slice(None)
        else:
            regions, samples = idx

        s_idx = s2i(samples, self.s2i_map)
        idx = (regions, s_idx)
        idx_t = idx_type(idx)
        if idx_t == "basic":
            if all(isinstance(i, (int, np.integer)) for i in idx):
                squeeze = True
            r_idx = np.atleast_1d(self._r_idx[regions])
            s_idx = np.atleast_1d(self._s_idx[s_idx])
            idx = np.ravel_multi_index(np.ix_(r_idx, s_idx), self.full_shape).squeeze()
        elif idx_t == "adv":
            r_idx = self._r_idx[regions]
            s_idx = self._s_idx[s_idx]
            idx = np.ravel_multi_index((r_idx, s_idx), self.full_shape)
        elif idx_t == "combo":
            r_idx = self._r_idx[regions]
            s_idx = self._s_idx[s_idx]
            idx = np.ravel_multi_index(
                np.ix_(r_idx.ravel(), s_idx.ravel()), self.full_shape
            )
            if (
                isinstance(r_idx, np.ndarray)
                and r_idx.ndim > 1
                or isinstance(s_idx, np.ndarray)
                and s_idx.ndim > 1
            ):
                out_reshape = (*r_idx.shape, *s_idx.shape)
            elif idx.ndim > 1:
                out_reshape = idx.shape
        else:
            assert_never(idx_t)

        if idx_t != "combo" and idx.ndim > 1:
            out_reshape = idx.shape
        idx = idx.ravel()

        return idx, squeeze, out_reshape

    @property
    def _r_idx(self):
        if self.region_subset_idxs is None:
            return self.full_region_idxs
        return self.full_region_idxs[self.region_subset_idxs]

    @property
    def _s_idx(self):
        if self.sample_subset_idxs is None:
            return self.full_sample_idxs
        return self.full_sample_idxs[self.sample_subset_idxs]

    def s2i(self, samples: StrIdx) -> Idx:
        """Convert sample names to sample indices."""
        return s2i(samples, self.s2i_map)


@define
class SpliceIndexer:
    rows: HashTable
    """Map from splice element names to row indices."""
    splice_map: ak.Array
    """Map from splice indices to region indices in splicing order."""
    full_splice_map: ak.Array
    """Non-subset map from splice indices to region indices."""
    dsi: DatasetIndexer
    i2d_map: ak.Array
    """Shape: (rows, samples, ~regions). Map from spliced row/sample indices to on-disk dataset indices."""
    row_subset_idxs: Optional[NDArray[np.intp]] = None
    """Subset of row indices."""

    @classmethod
    def _init(
        cls,
        names: Sequence[str] | NDArray[np.str_],
        splice_map: ak.Array,
        dsi: DatasetIndexer,
    ) -> "SpliceIndexer":
        _names = np.array(names)
        rows = HashTable(
            max=len(names) * 2,  # type: ignore | 2x size for perf > mem
            dtype=_names.dtype,
        )
        rows.add(_names)

        if (
            ak.max(splice_map, None) >= dsi.n_regions
            or ak.min(splice_map, None) < -dsi.n_regions
        ):
            raise ValueError(
                "Found indices in the splice map that are out of bounds for the dataset."
            )

        return cls(
            rows=rows,
            splice_map=splice_map,
            full_splice_map=splice_map,
            dsi=dsi,
            i2d_map=cls.get_i2d_map(splice_map, dsi),
            row_subset_idxs=None,
        )

    @staticmethod
    def get_i2d_map(splice_map: ak.Array, dsi: DatasetIndexer):
        regs_per_row = ak.count(splice_map, -1).to_numpy()
        row_offsets = _lengths_to_offsets(regs_per_row)
        s_idxs = (
            dsi.full_sample_idxs
            if dsi.sample_subset_idxs is None
            else dsi.sample_subset_idxs
        )
        i2d_map = _spliced_i2d_map_helper(
            dsi.i2d_map.reshape(dsi.shape), splice_map, row_offsets, s_idxs
        )
        i2d_map = Ragged.from_lengths(
            i2d_map, repeat(regs_per_row, "r -> r s", s=dsi.n_samples)
        ).to_awkward()
        return i2d_map

    @property
    def n_rows(self) -> int:
        return len(self.splice_map)

    @property
    def n_samples(self) -> int:
        return self.dsi.n_samples

    @property
    def shape(self) -> tuple[int, int]:
        return self.n_rows, self.n_samples

    @property
    def full_shape(self) -> tuple[int, int]:
        return len(self.full_splice_map), len(self.dsi.full_samples)

    def __len__(self):
        return self.n_rows * self.n_samples

    def subset_to(
        self,
        rows: Optional[Idx] = None,
        samples: Optional[Idx] = None,
    ) -> tuple[Self, DatasetIndexer]:
        """Subset to specific regions and/or samples."""
        if rows is None and samples is None:
            return self, self.dsi

        if rows is not None:
            row_idxs = idx_like_to_array(rows, self.n_rows)
        else:
            row_idxs = np.arange(self.n_rows, dtype=np.intp)

        splice_map = cast(ak.Array, self.splice_map[row_idxs])
        # splice_map is to absolute indices so don't subset dsi regions
        sub_dsi = self.dsi.subset_to(samples=samples)
        i2d_map = self.get_i2d_map(splice_map, sub_dsi)
        region_idxs = ak.flatten(splice_map, None).to_numpy()
        eff_dsi = self.dsi.subset_to(regions=region_idxs, samples=samples)

        return evolve(
            self,
            splice_map=splice_map,
            dsi=sub_dsi,
            i2d_map=i2d_map,
            row_subset_idxs=row_idxs,
        ), eff_dsi

    def to_full_dataset(self) -> Self:
        """Return a full sized dataset, undoing any subsettting."""
        return evolve(
            self,
            splice_map=self.full_splice_map,
            dsi=self.dsi.to_full_dataset(),
            row_subset_idxs=None,
        )

    def parse_idx(
        self, idx: StrIdx | tuple[StrIdx] | tuple[StrIdx, StrIdx]
    ) -> tuple[NDArray[np.integer], bool, tuple[int, ...] | None, NDArray[np.integer]]:
        """Parse the index into a format suitable for indexing.

        Parameters
        ----------
        idx
            The index to parse. This can be a single index, a tuple of indices,
            or a tuple of indices and a list of sample names.

        Returns
        -------
        idx
            1-D raveled dataset indices.
        squeeze
            Whether to squeeze the output.
        out_reshape
            The intended shape of the output, ready to be passed to reshape().
        reducer
            Indices for np.add.reduceat() to get the correct lengths for each splice element. Example:
            spliced_lengths = np.add.reduceat(ragged.lengths, reduce_indices, axis=0)
        rows
            Indices of the splice elements.
        s_idx
            Indices of the samples.
        """
        if not isinstance(idx, tuple):
            rows = idx
            samples = slice(None)
        elif len(idx) == 1:
            rows = idx[0]
            samples = slice(None)
        else:
            rows, samples = idx

        rows = s2i(rows, self.rows)
        samples = s2i(samples, self.dsi.s2i_map)

        ds_idx = cast(ak.Array, self.i2d_map[rows, samples])
        out_reshape = tuple(map(int, ds_idx.typestr.split(" * ")[:-2]))
        squeeze = False
        if len(out_reshape) == 1:
            out_reshape = None
        elif out_reshape == ():
            out_reshape = None
            squeeze = True

        lengths = ak.count(ds_idx, -1)
        if not isinstance(lengths, np.integer):
            lengths = lengths.to_numpy()
        lengths = cast(NDArray[np.int64], lengths)
        offsets = _lengths_to_offsets(lengths)
        ds_idx = ak.flatten(ds_idx, None).to_numpy()

        return ds_idx, squeeze, out_reshape, offsets

    def r2i(self, regions: StrIdx) -> Idx:
        """Convert region names to region indices."""
        return s2i(regions, self.rows)

    def s2i(self, samples: StrIdx) -> Idx:
        """Convert sample names to sample indices."""
        return s2i(samples, self.dsi.s2i_map)


def s2i(str_idx: StrIdx, map: HashTable) -> Idx:
    """Convert a string index to an integer index using a hirola.HashTable."""
    if (
        isinstance(str_idx, str)
        or (isinstance(str_idx, np.ndarray) and is_dtype(str_idx, np.str_))
        or (isinstance(str_idx, Sequence) and isinstance(next(collapse(str_idx)), str))
    ):
        idx = map.get(str_idx)
        if (np.atleast_1d(idx) == -1).any():
            raise KeyError(
                f"Some keys not found in mapping: {np.unique(np.array(str_idx)[idx == -1])}"
            )
    else:
        idx = str_idx

    idx = cast(Idx, idx)  # above clause does this, but can't narrow type

    return idx


<<<<<<< HEAD
@nb.njit(nogil=True, cache=True)
def _spliced_i2d_map_helper(
    i2d_map: NDArray[np.integer],
    sp_map: ak.Array,
    row_offsets: NDArray[np.int64],
    s_idxs: NDArray[np.integer],
):
    n_samples = len(s_idxs)
    # (rows samples ~regions)
    out = np.empty(row_offsets[-1] * n_samples, dtype=np.int32)
    for row, r_idxs in enumerate(sp_map):
        for r, r_idx in enumerate(r_idxs):
            for s_idx in s_idxs:
                out[row_offsets[row] * n_samples + s_idx * (len(r_idxs)) + r] = i2d_map[
                    r_idx, s_idx
                ]
    return out
=======
def idx_type(
    idx: Idx | tuple[Idx] | tuple[Idx, Idx],
) -> Literal["basic", "adv", "combo"]:
    """Check if the index is a fancy index."""
    if not isinstance(idx, tuple):
        idx = (idx,)
    n_adv = sum(map(is_adv_idx, idx))
    if n_adv == 0:
        return "basic"
    elif n_adv == 1:
        return "combo"
    elif n_adv == 2:
        return "adv"
    else:
        raise ValueError(f"Invalid index type: {idx}")


def is_adv_idx(idx: Idx) -> bool:
    """Check if the index is a fancy index."""
    return isinstance(idx, (Sequence, np.ndarray))
>>>>>>> 6f4954c7
<|MERGE_RESOLUTION|>--- conflicted
+++ resolved
@@ -10,19 +10,11 @@
 from hirola import HashTable
 from more_itertools import collapse
 from numpy.typing import NDArray
-<<<<<<< HEAD
-from typing_extensions import Self
+from typing_extensions import Self, assert_never
 
 from .._ragged import Ragged
 from .._types import Idx, StrIdx
 from .._utils import _lengths_to_offsets, idx_like_to_array, is_dtype
-from ._utils import oidx_to_raveled_idx
-=======
-from typing_extensions import assert_never
-
-from .._types import Idx, StrIdx
-from .._utils import idx_like_to_array, is_dtype
->>>>>>> 6f4954c7
 
 
 @define
@@ -397,7 +389,28 @@
     return idx
 
 
-<<<<<<< HEAD
+def idx_type(
+    idx: Idx | tuple[Idx] | tuple[Idx, Idx],
+) -> Literal["basic", "adv", "combo"]:
+    """Check if the index is a fancy index."""
+    if not isinstance(idx, tuple):
+        idx = (idx,)
+    n_adv = sum(map(is_adv_idx, idx))
+    if n_adv == 0:
+        return "basic"
+    elif n_adv == 1:
+        return "combo"
+    elif n_adv == 2:
+        return "adv"
+    else:
+        raise ValueError(f"Invalid index type: {idx}")
+
+
+def is_adv_idx(idx: Idx) -> bool:
+    """Check if the index is a fancy index."""
+    return isinstance(idx, (Sequence, np.ndarray))
+
+
 @nb.njit(nogil=True, cache=True)
 def _spliced_i2d_map_helper(
     i2d_map: NDArray[np.integer],
@@ -414,26 +427,4 @@
                 out[row_offsets[row] * n_samples + s_idx * (len(r_idxs)) + r] = i2d_map[
                     r_idx, s_idx
                 ]
-    return out
-=======
-def idx_type(
-    idx: Idx | tuple[Idx] | tuple[Idx, Idx],
-) -> Literal["basic", "adv", "combo"]:
-    """Check if the index is a fancy index."""
-    if not isinstance(idx, tuple):
-        idx = (idx,)
-    n_adv = sum(map(is_adv_idx, idx))
-    if n_adv == 0:
-        return "basic"
-    elif n_adv == 1:
-        return "combo"
-    elif n_adv == 2:
-        return "adv"
-    else:
-        raise ValueError(f"Invalid index type: {idx}")
-
-
-def is_adv_idx(idx: Idx) -> bool:
-    """Check if the index is a fancy index."""
-    return isinstance(idx, (Sequence, np.ndarray))
->>>>>>> 6f4954c7
+    return out
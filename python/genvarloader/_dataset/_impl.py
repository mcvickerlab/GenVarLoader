--- conflicted
+++ resolved
@@ -210,13 +210,8 @@
                     _reference = reference
                 else:
                     _reference = Reference.from_path(reference, contigs)
-<<<<<<< HEAD
-                seqs = Seqs(reference=_reference)
+                seqs = Ref(reference=_reference)
                 tracks = Tracks.from_path(path, len(regions), len(samples))
-=======
-                seqs = Ref(reference=_reference)
-                tracks = Tracks.from_path(path, regions, len(samples))
->>>>>>> fa795424
                 tracks = tracks.with_tracks(list(tracks.intervals))
                 reconstructor = RefTracks(seqs=seqs, tracks=tracks)
             case reference, True, False:
@@ -591,42 +586,25 @@
                     "Dataset is set to only return tracks, so setting tracks to None would"
                     " result in a Dataset that cannot return anything."
                 )
-<<<<<<< HEAD
-=======
             case None, _, _, ((Ref() | Haps()) as seqs) | RefTracks(
                 seqs=seqs
             ) | HapsTracks(haps=seqs):
                 return evolve(self, _recon=seqs)
->>>>>>> fa795424
             case t, _, None, _:
                 raise ValueError(
                     "Can't set dataset to return tracks because it has none to begin with."
                 )
-<<<<<<< HEAD
-            case None, _, tr, ((Seqs() | Haps()) as seqs) | SeqsTracks(
+            case None, _, tr, ((Ref() | Haps()) as seqs) | RefTracks(
                 seqs=seqs
             ) | HapsTracks(haps=seqs):
                 return evolve(self, _tracks=tr.with_tracks(None), _recon=seqs)
-            case t, _, tr, (Seqs() as seqs) | SeqsTracks(seqs=seqs):
-                recon = SeqsTracks(seqs=seqs, tracks=tr.with_tracks(t))
+            case t, _, tr, (Ref() as seqs) | RefTracks(seqs=seqs):
+                recon = RefTracks(seqs=seqs, tracks=tr.with_tracks(t))
                 return evolve(self, _tracks=tr.with_tracks(t), _recon=recon)
             case t, _, tr, (Haps() as seqs) | HapsTracks(haps=seqs):
                 recon = HapsTracks(
                     haps=seqs,  # type: ignore
                     tracks=tr.with_tracks(t),
-=======
-            case t, _, _, Tracks() as tr:
-                return evolve(self, _recon=tr.with_tracks(t))
-            case t, _, tr, (Ref() as seqs) | RefTracks(seqs=seqs):
-                return evolve(self, _recon=RefTracks(seqs, tr.with_tracks(t)))
-            case t, _, tr, (Haps() as haps) | HapsTracks(haps=haps):
-                return evolve(
-                    self,
-                    _recon=HapsTracks(
-                        haps,  # type: ignore | pylance weirdly infers HapsTracks[RaggedAnnotatedHaps]
-                        tr.with_tracks(t),
-                    ),
->>>>>>> fa795424
                 )
                 return evolve(self, _tracks=tr.with_tracks(t), _recon=recon)
             case t, _, tr, Tracks() as r:

--- conflicted
+++ resolved
@@ -163,7 +163,6 @@
 
     dummy_recon = HapsTracks(dummy_haps, dummy_tracks)
 
-<<<<<<< HEAD
     if spliced:
         dummy_bed = dummy_bed.with_columns(chrom=pl.lit("chr1"))
         dummy_spi, sp_bed = _parse_splice_info(("gene", "exon"), dummy_bed, dummy_idxer)
@@ -171,8 +170,6 @@
         dummy_spi = None
         sp_bed = None
 
-=======
->>>>>>> aadb78ed
     dummy_dataset: RaggedDataset[RaggedSeqs, Ragged[np.float32]] = RaggedDataset(
         path=Path("dummy"),
         output_length="ragged",
@@ -184,15 +181,10 @@
         rc_neg=True,
         transform=None,
         _full_bed=dummy_bed,
-<<<<<<< HEAD
         _spliced_bed=sp_bed,
         _full_regions=dummy_regions,
         _idxer=dummy_idxer,
         _sp_idxer=dummy_spi,
-=======
-        _full_regions=dummy_regions,
-        _idxer=dummy_idxer,
->>>>>>> aadb78ed
         _seqs=dummy_haps,
         _tracks=dummy_tracks,
         _recon=dummy_recon,

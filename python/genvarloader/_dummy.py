--- conflicted
+++ resolved
@@ -170,7 +170,6 @@
 
     dummy_recon = HapsTracks(dummy_haps, dummy_tracks)
 
-<<<<<<< HEAD
     if spliced:
         dummy_bed = dummy_bed.with_columns(chrom=pl.lit("chr1"))
         dummy_spi, sp_bed = _parse_splice_info(("gene", "exon"), dummy_bed, dummy_idxer)
@@ -191,34 +190,12 @@
         _full_bed=dummy_bed,
         _spliced_bed=sp_bed,
         _full_regions=dummy_regions,
-        _jittered_regions=dummy_regions.copy(),
         _idxer=dummy_idxer,
         _sp_idxer=dummy_spi,
         _seqs=dummy_haps,
         _tracks=dummy_tracks,
         _recon=dummy_recon,
         _rng=np.random.default_rng(),
-=======
-    dummy_dataset: RaggedDataset[RaggedSeqs, Ragged[np.float32]] = (
-        RaggedDataset(
-            path=Path("dummy"),
-            output_length="ragged",
-            max_jitter=max_jitter,
-            return_indices=False,
-            contigs=dummy_contigs,
-            jitter=0,
-            deterministic=True,
-            rc_neg=True,
-            transform=None,
-            _full_bed=dummy_bed,
-            _full_regions=dummy_regions,
-            _idxer=dummy_idxer,
-            _seqs=dummy_haps,
-            _tracks=dummy_tracks,
-            _recon=dummy_recon,
-            _rng=np.random.default_rng(),
-        )
->>>>>>> 330525c0
     )
 
     return dummy_dataset
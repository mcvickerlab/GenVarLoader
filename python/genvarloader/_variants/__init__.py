--- conflicted
+++ resolved
@@ -80,19 +80,10 @@
         elif isinstance(path, dict):
             first_path = next(iter(path.values()))
 
-<<<<<<< HEAD
-        vcf_suffix = re.compile(r"\.[vb]cf(\.gz)?$")
-
-        if vcf_suffix.search(first_path.suffix):
-            return cls.from_vcf(path, phased, dosage_field)
-        elif first_path.suffix == ".pgen":
-            return cls.from_pgen(path, phased)
-=======
         if path_is_vcf(first_path):
             return cls.from_vcf(path)
         elif path_is_pgen(first_path):
             return cls.from_pgen(path)
->>>>>>> 774a7568
         else:
             raise ValueError("Unsupported file type.")
 

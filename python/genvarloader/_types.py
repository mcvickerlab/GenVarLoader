--- conflicted
+++ resolved
@@ -14,22 +14,9 @@
 INTERVAL_DTYPE = np.dtype(
     [("start", np.int32), ("end", np.int32), ("value", np.float32)], align=True
 )
-<<<<<<< HEAD
-Idx = Union[
-    int,
-    np.integer,
-    Sequence[int],
-    slice,
-    NDArray[np.integer],
-    NDArray[np.bool_],
-]
-StrIdx = Idx | str | Sequence[str]  # note that str is a Sequence[str]
-ListIdx = Union[Sequence[int], NDArray[np.integer]]
-=======
 Idx = int | np.integer | Sequence[int] | slice | NDArray[np.integer] | NDArray[np.bool_]
 StrIdx = Idx | str | Sequence[str]
 ListIdx = Sequence[int] | NDArray[np.integer]
->>>>>>> aadb78ed
 
 
 @define

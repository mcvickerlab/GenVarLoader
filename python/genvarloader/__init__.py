import importlib.metadata

from loguru import logger

from ._bigwig import BigWigs
from ._dataset._impl import ArrayDataset, Dataset, RaggedDataset
from ._dataset._write import write
from ._dummy import get_dummy_dataset
from ._ragged import Ragged
from ._utils import read_bedlike, with_length
from ._variants import Variants
from ._variants._sitesonly import SitesOnlyTable, SitesOnlyVCF

__version__ = importlib.metadata.version("genvarloader")

__all__ = [
    "write",
    "Dataset",
    "Variants",
    "BigWigs",
    "read_bedlike",
    "with_length",
    "Ragged",
    "get_dummy_dataset",
<<<<<<< HEAD
    "SitesOnlyTable",
    "SitesOnlyVCF",
=======
    "ArrayDataset",
    "RaggedDataset",
>>>>>>> bb4e70dd
]


logger.disable("genvarloader")<|MERGE_RESOLUTION|>--- conflicted
+++ resolved
@@ -22,13 +22,10 @@
     "with_length",
     "Ragged",
     "get_dummy_dataset",
-<<<<<<< HEAD
     "SitesOnlyTable",
     "SitesOnlyVCF",
-=======
     "ArrayDataset",
     "RaggedDataset",
->>>>>>> bb4e70dd
 ]
 
 

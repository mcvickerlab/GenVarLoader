from itertools import product
from pathlib import Path

import genvarloader as gvl
import numpy as np
import pysam
import seqpro as sp
from genvarloader._ragged import RaggedSeqs
from pytest_cases import parametrize_with_cases

data_dir = Path(__file__).resolve().parents[1] / "data"
ref = data_dir / "fasta" / "hg38.fa.bgz"
cons_dir = data_dir / "consensus"


def dataset_vcf():
    ds = (
        gvl.Dataset.open(data_dir / "phased_dataset.vcf.gvl", ref)
        .with_len("ragged")
        .with_seqs("haplotypes")
    )
    return ds


def dataset_svar():
    ds = (
        gvl.Dataset.open(data_dir / "phased_dataset.svar.gvl", ref)
        .with_len("ragged")
        .with_seqs("haplotypes")
    )
    return ds


@parametrize_with_cases("dataset", cases=".", prefix="dataset_")
<<<<<<< HEAD
def test_ds_haps(dataset: gvl.RaggedDataset[gvl.Ragged[np.bytes_], None]):
=======
def test_ds_haps(dataset: gvl.RaggedDataset[RaggedSeqs, None]):
>>>>>>> 6f4954c7
    for region, sample in product(range(dataset.n_regions), dataset.samples):
        c, s, e, rc = dataset.regions.select(
            "chrom", "chromStart", "chromEnd", "strand"
        ).row(region)
        # ragged (p)
        haps = dataset[region, sample]
        for h in range(2):
            actual = haps[h]
            if rc == "-":
                actual = sp.DNA.reverse_complement(actual, -1)
            fpath = f"source_{sample}_nr{region}_h{h}.fa"
            with pysam.FastaFile(str(cons_dir / fpath)) as f:
                desired = sp.cast_seqs(f.fetch(f.references[0]).upper())
            np.testing.assert_equal(
                actual,
                desired,
                f"region: {region}, sample: {sample}, hap: {h}, coords: {c}:{s + 1}-{e}",
            )<|MERGE_RESOLUTION|>--- conflicted
+++ resolved
@@ -32,11 +32,7 @@
 
 
 @parametrize_with_cases("dataset", cases=".", prefix="dataset_")
-<<<<<<< HEAD
-def test_ds_haps(dataset: gvl.RaggedDataset[gvl.Ragged[np.bytes_], None]):
-=======
 def test_ds_haps(dataset: gvl.RaggedDataset[RaggedSeqs, None]):
->>>>>>> 6f4954c7
     for region, sample in product(range(dataset.n_regions), dataset.samples):
         c, s, e, rc = dataset.regions.select(
             "chrom", "chromStart", "chromEnd", "strand"

--- conflicted
+++ resolved
@@ -1,10 +1,6 @@
 [project]
 name = "genvarloader"
-<<<<<<< HEAD
-version = "0.13.0"
-=======
 version = "0.14.0"
->>>>>>> 4c5303b4
 description = "Pipeline for efficient genomic data processing."
 authors = [
     { name = "David Laub", email = "dlaub@ucsd.edu" },
